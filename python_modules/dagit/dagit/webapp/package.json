--- conflicted
+++ resolved
@@ -5,11 +5,8 @@
   "dependencies": {
     "@blueprintjs/core": "^3.0.1",
     "@blueprintjs/icons": "^3.0.0",
-<<<<<<< HEAD
+    "@blueprintjs/select": "^3.2.0",
     "@types/codemirror": "^0.0.60",
-=======
-    "@blueprintjs/select": "^3.2.0",
->>>>>>> 9480db56
     "@types/dagre": "^0.7.40",
     "@types/prop-types": "^15.5.4",
     "@types/query-string": "^6.1.0",
@@ -28,11 +25,7 @@
     "d3-hierarchy": "^1.1.6",
     "dagre": "^0.8.2",
     "graphql-tag": "^2.9.2",
-<<<<<<< HEAD
-    "panzoom": "^6.1.3",
     "query-string": "^6.1.0",
-=======
->>>>>>> 9480db56
     "react": "^16.4.2",
     "react-apollo": "^2.1.9",
     "react-codemirror2": "^5.1.0",
@@ -82,12 +75,9 @@
       "^.+\\.(ts|tsx)$": "ts-jest",
       "\\.(jpg|jpeg|png|gif|eot|otf|webp|svg|ttf|woff|woff2|mp4|webm|wav|mp3|m4a|aac|oga|css)$": "<rootDir>/jest/fileTransformer.js"
     },
-<<<<<<< HEAD
     "moduleNameMapper": {
       "\\.(jpg|jpeg|png|gif|eot|otf|webp|svg|ttf|woff|woff2|mp4|webm|wav|mp3|m4a|aac|oga|css)$": "<rootDir>/jest/fileTransformer.js"
     },
-=======
->>>>>>> 9480db56
     "moduleFileExtensions": [
       "js",
       "jsx",
